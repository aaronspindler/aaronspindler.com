import os
from pathlib import Path

import environ

env = environ.Env(
    DEBUG=(bool, False),
)

BASE_DIR = Path(__file__).resolve().parent.parent
environ.Env.read_env(os.path.join(BASE_DIR, ".env"))

SECRET_KEY = env("SECRET_KEY", default="fake_secret_key_switch_me_123451231")
DEBUG = env("DEBUG", False)

ALLOWED_HOSTS = [
    "localhost",
    "127.0.0.1",
    "aaronspindler-web.spindlers.org",
    "aaronspindler-web.spindlers.dev",
    "aaronspindler.com",
    "www.aaronspindler.com",
    "omas.coffee",
    "www.omas.coffee",
]
CSRF_TRUSTED_ORIGINS = [
    "https://aaronspindler.com",
    "https://*.spindlers.org",
    "https://*.spindlers.dev",
    "https://www.aaronspindler.com",
    "https://omas.coffee",
    "https://www.omas.coffee",
]


INSTALLED_APPS = [
    "django.contrib.admin",
    "django.contrib.auth",
    "django.contrib.contenttypes",
    "django.contrib.sessions",
    "django.contrib.messages",
    "django.contrib.staticfiles",
    "django.contrib.sites",
    "django.contrib.sitemaps",
    "django.contrib.postgres",  # PostgreSQL full-text search
    # Third-party apps
    "allauth",
    "allauth.account",
    "storages",  # AWS S3 storage
    "django_celery_beat",  # Celery Beat scheduler
    # Project apps
    "accounts",
    "pages",
    "blog",
    "photos",
    "utils",
<<<<<<< HEAD
    "feefifofunds",
=======
    "omas",  # Omas Coffee website
>>>>>>> 45811607
]

MIDDLEWARE = [
    "config.domain_routing.DomainRoutingMiddleware",  # Domain-based URL routing (must be first)
    "django.middleware.security.SecurityMiddleware",
    "whitenoise.middleware.WhiteNoiseMiddleware",  # Serve static files
    "django.contrib.sessions.middleware.SessionMiddleware",
    "django.middleware.common.CommonMiddleware",
    "django.middleware.csrf.CsrfViewMiddleware",
    "django.contrib.auth.middleware.AuthenticationMiddleware",
    "django.contrib.messages.middleware.MessageMiddleware",
    "django.middleware.clickjacking.XFrameOptionsMiddleware",
    "allauth.account.middleware.AccountMiddleware",
    "utils.middleware.RequestFingerprintMiddleware",  # Track request fingerprints
]

MESSAGE_STORAGE = "django.contrib.messages.storage.fallback.FallbackStorage"

# Message tags configuration for CSS classes
from django.contrib.messages import constants as messages

MESSAGE_TAGS = {
    messages.DEBUG: "debug",
    messages.INFO: "info",
    messages.SUCCESS: "success",
    messages.WARNING: "warning",
    messages.ERROR: "error danger",  # Include both 'error' and 'danger' for compatibility
}

DATABASES = {"default": env.db(default="sqlite:///db.sqlite3")}

ROOT_URLCONF = "config.urls"

WSGI_APPLICATION = "config.wsgi.application"

TEMPLATES = [
    {
        "BACKEND": "django.template.backends.django.DjangoTemplates",
        "DIRS": [BASE_DIR / "templates"],
        "APP_DIRS": True,
        "OPTIONS": {
            "context_processors": [
                "django.template.context_processors.debug",
                "django.template.context_processors.request",
                "django.contrib.auth.context_processors.auth",
                "django.contrib.messages.context_processors.messages",
                "pages.context_processors.resume_context",  # Custom context processor for resume settings
                "utils.context_processors.lighthouse_badge",  # Lighthouse badge visibility
            ],
        },
    },
]

AUTH_PASSWORD_VALIDATORS = [
    {
        "NAME": "django.contrib.auth.password_validation.UserAttributeSimilarityValidator",
    },
    {
        "NAME": "django.contrib.auth.password_validation.MinimumLengthValidator",
    },
    {
        "NAME": "django.contrib.auth.password_validation.CommonPasswordValidator",
    },
    {
        "NAME": "django.contrib.auth.password_validation.NumericPasswordValidator",
    },
]

LANGUAGE_CODE = "en-us"

TIME_ZONE = "UTC"

USE_I18N = True

USE_TZ = True

LOCALE_PATHS = [BASE_DIR / "locale"]

STATIC_ROOT = BASE_DIR / "staticfiles"


STATICFILES_DIRS = [BASE_DIR / "static"]

DEFAULT_AUTO_FIELD = "django.db.models.BigAutoField"

EMAIL_BACKEND = "django.core.mail.backends.console.EmailBackend"

DEFAULT_FROM_EMAIL = "root@localhost"

INTERNAL_IPS = ["127.0.0.1", "localhost"]

AUTH_USER_MODEL = "accounts.CustomUser"

SITE_ID = 1

LOGIN_REDIRECT_URL = "home"

ACCOUNT_LOGOUT_REDIRECT_URL = "home"

AUTHENTICATION_BACKENDS = (
    "django.contrib.auth.backends.ModelBackend",
    "allauth.account.auth_backends.AuthenticationBackend",
)
ACCOUNT_SESSION_REMEMBER = True
ACCOUNT_LOGIN_METHODS = {"email"}
ACCOUNT_SIGNUP_FIELDS = ["email*", "password1*"]
ACCOUNT_UNIQUE_EMAIL = True
# Disable signup/registration
ACCOUNT_ALLOW_REGISTRATION = False
ACCOUNT_ADAPTER = "accounts.adapters.NoSignupAccountAdapter"

# AWS S3 Configuration
# Use fake values for testing when AWS credentials are not set
AWS_ACCESS_KEY_ID = env("AWS_ACCESS_KEY_ID", default="fake-access-key-id")
AWS_SECRET_ACCESS_KEY = env("AWS_SECRET_ACCESS_KEY", default="fake-secret-access-key")
AWS_STORAGE_BUCKET_NAME = env("AWS_STORAGE_BUCKET_NAME", default="test-bucket")
AWS_S3_REGION_NAME = env("AWS_S3_REGION_NAME", default="us-east-1")
AWS_S3_CUSTOM_DOMAIN = f"{AWS_STORAGE_BUCKET_NAME}.s3.amazonaws.com"
AWS_DEFAULT_ACL = "public-read"
AWS_S3_VERIFY = True
AWS_S3_FILE_OVERWRITE = True
# Allow CORS for fonts and other assets
AWS_S3_OBJECT_PARAMETERS = {
    "CacheControl": "max-age=86400",
    "ACL": "public-read",
}
# Ensure proper content types for fonts
AWS_S3_MIME_TYPES = {
    ".woff": "font/woff",
    ".woff2": "font/woff2",
    ".ttf": "font/ttf",
    ".otf": "font/otf",
    ".eot": "application/vnd.ms-fontobject",
}

# Storage Configuration
# Static files: Served by WhiteNoise from container
# Media files: Stored in S3 (photos, user uploads)
STORAGES = {
    "default": {
        "BACKEND": "config.storage_backends.PublicMediaStorage",
    },
    "staticfiles": {
        "BACKEND": "whitenoise.storage.CompressedManifestStaticFilesStorage",
    },
}

MEDIA_URL = f"https://{AWS_S3_CUSTOM_DOMAIN}/public/media/"
MEDIA_ROOT = ""  # Not used with S3, but Django might expect it

STATIC_URL = "/static/"

# WhiteNoise Configuration
WHITENOISE_MAX_AGE = 31536000  # 1 year cache for static files with versioned names
WHITENOISE_MANIFEST_STRICT = False  # Allow missing files in development
WHITENOISE_KEEP_ONLY_HASHED_FILES = True  # Remove unhashed files to save space


# Performance optimizations
def _whitenoise_immutable_file_test(path, url):
    """Add immutable cache headers for all static files except HTML"""
    return url.startswith("/static/") and not url.endswith((".html", ".htm"))


WHITENOISE_IMMUTABLE_FILE_TEST = _whitenoise_immutable_file_test
WHITENOISE_SKIP_COMPRESS_EXTENSIONS = (
    "jpg",
    "jpeg",
    "png",
    "gif",
    "webp",
    "zip",
    "gz",
    "tgz",
    "bz2",
    "tbz",
    "xz",
    "br",
    "swf",
    "flv",
    "woff",
    "woff2",
)  # Skip compression for already-compressed files
WHITENOISE_MIMETYPES = {
    ".js": "text/javascript; charset=utf-8",
    ".css": "text/css; charset=utf-8",
}  # Explicitly set mimetypes for better browser caching

if not DEBUG:
    # Security Headers
    SECURE_SSL_REDIRECT = True
    SECURE_PROXY_SSL_HEADER = ("HTTP_X_FORWARDED_PROTO", "https")
    SESSION_COOKIE_SECURE = True
    CSRF_COOKIE_SECURE = True
    SECURE_HSTS_SECONDS = 31536000  # 1 year
    SECURE_HSTS_INCLUDE_SUBDOMAINS = True
    SECURE_HSTS_PRELOAD = True
    SECURE_CONTENT_TYPE_NOSNIFF = True
    SECURE_BROWSER_XSS_FILTER = True
    X_FRAME_OPTIONS = "DENY"

    CSP_DEFAULT_SRC = ("'self'",)
    CSP_STYLE_SRC = ("'self'", "'unsafe-inline'", "https://fonts.cdnfonts.com")
    CSP_SCRIPT_SRC = (
        "'self'",
        "'unsafe-inline'",
        "https://d3js.org",
        "https://cdnjs.cloudflare.com",
    )
    CSP_FONT_SRC = ("'self'", "https://fonts.cdnfonts.com")
    CSP_IMG_SRC = ("'self'", "data:", "https:")
    CSP_CONNECT_SRC = ("'self'",)


LOGGING = {
    "version": 1,
    "disable_existing_loggers": False,
    "formatters": {
        "verbose": {
            "format": "[{levelname}] {asctime} [{name}] {message}",
            "style": "{",
            "datefmt": "%Y-%m-%d %H:%M:%S",
        },
        "simple": {
            "format": "{levelname} {message}",
            "style": "{",
        },
    },
    "handlers": {
        "console": {
            "class": "logging.StreamHandler",
            "formatter": "verbose",
            "stream": "ext://sys.stdout",  # Ensure it goes to stdout for CapRover
        },
    },
    "root": {
        "handlers": ["console"],
        "level": "INFO",
    },
    "loggers": {
        "django": {
            "handlers": ["console"],
            "level": "INFO",
            "propagate": False,
        },
        "pages": {
            "handlers": ["console"],
            "level": "INFO",
            "propagate": False,
        },
        "blog": {
            "handlers": ["console"],
            "level": "INFO",
            "propagate": False,
        },
    },
}

# Redis URL format: redis://username:password@host:port/db_number
REDIS_URL = env("REDIS_URL", default="redis://127.0.0.1:6379/1")
USE_DEV_CACHE_PREFIX = env("USE_DEV_CACHE_PREFIX", default=False)

CACHES = {
    "default": {
        "BACKEND": "django_redis.cache.RedisCache",
        "LOCATION": REDIS_URL,
        "OPTIONS": {
            "CLIENT_CLASS": "django_redis.client.DefaultClient",
            "CONNECTION_POOL_KWARGS": {
                "max_connections": 50,
                "retry_on_timeout": True,
            },
            "SOCKET_CONNECT_TIMEOUT": 5,
            "SOCKET_TIMEOUT": 5,
            "COMPRESSOR": "django_redis.compressors.zlib.ZlibCompressor",
            "IGNORE_EXCEPTIONS": True,  # Fall back gracefully if Redis is down
        },
        "KEY_PREFIX": "aaronspindler:dev_" if USE_DEV_CACHE_PREFIX else "aaronspindler",
        "TIMEOUT": 300,  # Default cache timeout of 5 minutes
    }
}

SESSION_ENGINE = "django.contrib.sessions.backends.cache"
SESSION_CACHE_ALIAS = "default"
SESSION_COOKIE_AGE = 86400  # 24 hours

CELERY_BROKER_URL = env("CELERY_BROKER_URL", default=REDIS_URL)
CELERY_RESULT_BACKEND = env("CELERY_RESULT_BACKEND", default=REDIS_URL)
CELERY_ACCEPT_CONTENT = ["json"]
CELERY_TASK_SERIALIZER = "json"
CELERY_RESULT_SERIALIZER = "json"
CELERY_TIMEZONE = TIME_ZONE
CELERY_TASK_TRACK_STARTED = True
CELERY_TASK_TIME_LIMIT = 30 * 60  # 30 minutes
CELERY_BEAT_SCHEDULER = "django_celery_beat.schedulers:DatabaseScheduler"
CELERY_WORKER_POOL_RESTARTS = True
CELERY_BROKER_CONNECTION_RETRY_ON_STARTUP = True

# Task result and log retention settings
# Store extended task metadata including return values, exceptions, and tracebacks
CELERY_RESULT_EXTENDED = True
# Keep task results for 90 days (7776000 seconds)
CELERY_RESULT_EXPIRES = 7776000
# Send task events for monitoring (enables Flower to track task progress)
CELERY_WORKER_SEND_TASK_EVENTS = True
CELERY_TASK_SEND_SENT_EVENT = True

RESUME_ENABLED = env("RESUME_ENABLED", default=True)
RESUME_FILENAME = env("RESUME_FILENAME", default="Aaron_Spindler_Resume_2025.pdf")<|MERGE_RESOLUTION|>--- conflicted
+++ resolved
@@ -54,11 +54,8 @@
     "blog",
     "photos",
     "utils",
-<<<<<<< HEAD
     "feefifofunds",
-=======
     "omas",  # Omas Coffee website
->>>>>>> 45811607
 ]
 
 MIDDLEWARE = [
