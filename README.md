# aaronspindler.com

> A Django-powered personal website featuring interactive knowledge graphs, smart photo management, and a template-based blog system

[![Django](https://img.shields.io/badge/Django-5.2.5-green?style=for-the-badge&logo=django)](https://www.djangoproject.com/)
[![Python](https://img.shields.io/badge/Python-3.13-blue?style=for-the-badge&logo=python)](https://www.python.org/)
[![PostgreSQL](https://img.shields.io/badge/PostgreSQL-15-blue?style=for-the-badge&logo=postgresql)](https://www.postgresql.org/)
[![Docker](https://img.shields.io/badge/Docker-Ready-blue?style=for-the-badge&logo=docker)](https://www.docker.com/)

## Features

- **📊 Interactive Knowledge Graph** - D3.js-powered visualization mapping relationships between blog posts • [📚 Docs](docs/features/knowledge-graph.md)
- **📸 Smart Photo Management** - Automatic multi-resolution generation with EXIF extraction • [📚 Docs](docs/features/photo-management.md)
- **📝 Template-Based Blog** - Blog posts as HTML templates with rich metadata • [📚 Docs](docs/features/blog-system.md)
- **🔍 Full-Text Search** - PostgreSQL FTS with trigram similarity, sub-100ms autocomplete • [📚 Docs](docs/features/search.md)
- **⚡ Performance Monitoring** - Automated Lighthouse audits with historical trends • [📚 Docs](docs/features/performance-monitoring.md)
- **🔒 Request Tracking** - Privacy-focused analytics with IP geolocation • [📚 Docs](docs/features/request-tracking.md)
- **🎨 Optimized Assets** - Static file compression, multi-stage Docker builds, intelligent caching

## Tech Stack

**Backend**: Django 5.2.5, Python 3.13, PostgreSQL 15+, Celery, Redis
**Frontend**: D3.js, Vanilla JavaScript, PostCSS, Prism.js
**Infrastructure**: Docker, Gunicorn, WhiteNoise, AWS S3, CloudFront
**Search**: PostgreSQL FTS with pg_trgm for typo tolerance
**Monitoring**: Lighthouse, Playwright, Flower

## Quick Start

```bash
# Clone and setup
git clone https://github.com/aaronspindler/aaronspindler.com.git
cd aaronspindler.com
python -m venv venv
source venv/bin/activate  # Windows: venv\Scripts\activate

# Install dependencies
pip install -r requirements.txt
pip install -r requirements-dev.txt
playwright install chromium

# Configure environment
cp .env.example .env  # Edit with your settings

# Setup database
python manage.py migrate
python manage.py createsuperuser

# Setup git hooks
./scripts/setup-git-hooks.sh

# Initialize data
python manage.py collectstatic_optimize
python manage.py rebuild_search_index

# Run server
python manage.py runserver
```

Visit `http://localhost:8000`

### Docker Setup

```bash
docker build -t aaronspindler.com .
docker run -p 80:80 --env-file .env.production aaronspindler.com
```

See [Deployment Guide](docs/deployment.md) for production setup.

## Documentation

### 📘 Core Documentation

- [Architecture & Project Structure](docs/architecture.md) - System design and Django apps overview
- [Testing Guide](docs/testing.md) - Test framework, factories, and Docker test environment
- [Management Commands](docs/commands.md) - Complete command reference
- [API Reference](docs/api.md) - REST API endpoints
- [Deployment Guide](docs/deployment.md) - Production deployment with Docker
- [Maintenance Guide](docs/maintenance.md) - Monitoring, backups, and troubleshooting

### 🎯 Feature Documentation

- [Blog System](docs/features/blog-system.md) - Template-based posts, comments, syntax highlighting
- [Knowledge Graph](docs/features/knowledge-graph.md) - Visualization, screenshots, API
- [Photo Management](docs/features/photo-management.md) - Multi-resolution, EXIF, albums
- [Full-Text Search](docs/features/search.md) - PostgreSQL FTS, autocomplete, indexing
- [Performance Monitoring](docs/features/performance-monitoring.md) - Lighthouse audits, badges
- [Request Tracking](docs/features/request-tracking.md) - Fingerprinting, geolocation, security

## Common Commands

```bash
# Development
python manage.py runserver
python manage.py build_css --dev
make static  # Build all assets + pre-commit

# Blog management
python manage.py create_blog_post --title "Post Title" --category tech
python manage.py rebuild_knowledge_graph
python manage.py rebuild_search_index

# Testing
python manage.py test
make test  # Docker test environment
coverage run --source='.' manage.py test --no-input && coverage report

# Maintenance
python manage.py clear_cache
<<<<<<< HEAD
```

### Photo Management

Album ZIP download functionality has been removed.

### Search Index Management

**rebuild_search_index** - Rebuild PostgreSQL full-text search index
```bash
python manage.py rebuild_search_index  # Rebuild all content types
python manage.py rebuild_search_index --clear  # Clear and rebuild entire index
python manage.py rebuild_search_index --content-type blog  # Rebuild only blog posts
python manage.py rebuild_search_index --content-type photos  # Rebuild only photos
python manage.py rebuild_search_index --content-type albums  # Rebuild only photo albums
python manage.py rebuild_search_index --content-type books  # Rebuild only books
python manage.py rebuild_search_index --content-type projects  # Rebuild only projects
```

Options:
- `--clear`: Clear existing search index before rebuilding
- `--content-type`: Rebuild specific content type (blog, photos, albums, books, projects, all)

Features:
- Indexes blog posts from templates with full content
- Indexes photos and albums with search vectors
- Indexes books and projects from utility functions
- Updates PostgreSQL search vectors with weighted fields (title: A, description: B, content: C)
- Provides progress feedback and statistics

**Note**: Run this command after:
- Adding new blog posts
- Modifying blog post content
- Adding new photos/albums
- Updating project or book data

### Performance Monitoring

**run_lighthouse_audit** - Run Lighthouse performance audit
```bash
=======
>>>>>>> ae8b60d5
python manage.py run_lighthouse_audit
python manage.py geolocate_fingerprints
```

See [Management Commands](docs/commands.md) for complete reference.

## Project Structure

```
aaronspindler.com/
├── accounts/           # User authentication
├── blog/              # Blog system & knowledge graph
├── pages/             # Core website pages
├── photos/            # Photo management
├── utils/             # Search, notifications, monitoring
├── config/            # Django configuration
├── docs/              # 📚 Documentation
│   ├── features/      # Feature-specific guides
│   ├── architecture.md
│   ├── testing.md
│   ├── commands.md
│   ├── api.md
│   ├── deployment.md
│   └── maintenance.md
├── templates/         # Django templates
├── static/           # CSS, JS, images
└── tests/            # Test factories
```

See [Architecture Guide](docs/architecture.md) for detailed structure.

## Development Workflow

1. **Create feature branch**: `git checkout -b feature/amazing-feature`
2. **Make changes**: Edit code, write tests
3. **Run tests**: `make test`
4. **Pre-commit checks**: Automatic via git hooks (Ruff, Prettier, etc.)
5. **Commit**: `git commit -m 'feat: Add amazing feature'`
6. **Push**: `git push origin feature/amazing-feature`
7. **Open PR**: Create pull request on GitHub

### Code Quality

- **Ruff**: Python linting and formatting (Black-compatible)
- **Prettier**: CSS formatting for source files
- **Pre-commit**: Automatic checks on commit/push
- **Safety**: Security vulnerability scanning
- **Coverage**: Maintain 80%+ test coverage

Run `pre-commit run --all-files` before pushing.

## Contributing

Contributions welcome! Please:

1. Review [Testing Guide](docs/testing.md) for test requirements
2. Follow code standards (Ruff formatting, type hints, docstrings)
3. Write tests for new features (use factories from `tests/factories.py`)
4. Update documentation in `docs/` for significant changes
5. Follow [conventional commits](https://www.conventionalcommits.org/) format

**Commit Conventions**: `feat:`, `fix:`, `docs:`, `style:`, `refactor:`, `test:`, `chore:`

## Security

- **CodeQL Analysis**: Automated security scanning on push, PR, and daily
- **GitHub Copilot Autofix**: AI-powered fix suggestions for security alerts
- **Pre-commit Hooks**: Local code quality enforcement
- **Dependency Scanning**: Safety checks for vulnerabilities
- **Request Fingerprinting**: Suspicious request detection

Report security issues via GitHub Issues or directly to the maintainer.<|MERGE_RESOLUTION|>--- conflicted
+++ resolved
@@ -108,49 +108,6 @@
 
 # Maintenance
 python manage.py clear_cache
-<<<<<<< HEAD
-```
-
-### Photo Management
-
-Album ZIP download functionality has been removed.
-
-### Search Index Management
-
-**rebuild_search_index** - Rebuild PostgreSQL full-text search index
-```bash
-python manage.py rebuild_search_index  # Rebuild all content types
-python manage.py rebuild_search_index --clear  # Clear and rebuild entire index
-python manage.py rebuild_search_index --content-type blog  # Rebuild only blog posts
-python manage.py rebuild_search_index --content-type photos  # Rebuild only photos
-python manage.py rebuild_search_index --content-type albums  # Rebuild only photo albums
-python manage.py rebuild_search_index --content-type books  # Rebuild only books
-python manage.py rebuild_search_index --content-type projects  # Rebuild only projects
-```
-
-Options:
-- `--clear`: Clear existing search index before rebuilding
-- `--content-type`: Rebuild specific content type (blog, photos, albums, books, projects, all)
-
-Features:
-- Indexes blog posts from templates with full content
-- Indexes photos and albums with search vectors
-- Indexes books and projects from utility functions
-- Updates PostgreSQL search vectors with weighted fields (title: A, description: B, content: C)
-- Provides progress feedback and statistics
-
-**Note**: Run this command after:
-- Adding new blog posts
-- Modifying blog post content
-- Adding new photos/albums
-- Updating project or book data
-
-### Performance Monitoring
-
-**run_lighthouse_audit** - Run Lighthouse performance audit
-```bash
-=======
->>>>>>> ae8b60d5
 python manage.py run_lighthouse_audit
 python manage.py geolocate_fingerprints
 ```
